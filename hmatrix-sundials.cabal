--- conflicted
+++ resolved
@@ -25,12 +25,8 @@
                        template-haskell >=2.14 && <2.15,
                        containers,
                        split,
-<<<<<<< HEAD
                        hmatrix,
                        deepseq
-=======
-                       hmatrix
->>>>>>> 40af3806
   extra-libraries:     sundials_arkode,
                        sundials_cvode
   other-extensions:    QuasiQuotes
@@ -45,13 +41,6 @@
 test-suite hmatrix-sundials-testsuite
   type:                exitcode-stdio-1.0
   main-is:             Main.hs
-<<<<<<< HEAD
-=======
-  other-modules:       Numeric.Sundials.ODEOpts,
-                       Numeric.Sundials.ARKode.ODE,
-                       Numeric.Sundials.CVode.ODE,
-                       Numeric.Sundials.Arkode
->>>>>>> 40af3806
   build-depends:       base >=4.12 && <4.13,
                        inline-c,
                        vector,
@@ -59,10 +48,7 @@
                        containers,
                        split,
                        hmatrix,
-<<<<<<< HEAD
                        hmatrix-sundials,
-=======
->>>>>>> 40af3806
                        plots,
                        diagrams-lib,
                        diagrams-rasterific,
@@ -75,7 +61,6 @@
   c-sources:           src/helpers.c
   default-language:    Haskell2010
 
-<<<<<<< HEAD
 benchmark benchmark
   type:
     exitcode-stdio-1.0
@@ -101,13 +86,4 @@
     FlexibleInstances
     RecordWildCards
     NamedFieldPuns
-=======
-executable sundials
-  main-is:             sundials.hs
-  build-depends:       base >=4.12 && <4.13,
-                       hmatrix,
-                       hmatrix-sundials,
-                       hmatrix-gsl
-  hs-source-dirs:      examples
-  default-language:    Haskell2010
->>>>>>> 40af3806
+    