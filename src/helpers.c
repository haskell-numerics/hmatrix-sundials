--- conflicted
+++ resolved
@@ -1,15 +1,4 @@
-<<<<<<< HEAD
-#include <stdio.h>
-#include <math.h>
-#include <arkode/arkode.h>                 /* prototypes for ARKODE fcts., consts. */
-#include <nvector/nvector_serial.h>        /* serial N_Vector types, fcts., macros */
-#include <sunmatrix/sunmatrix_dense.h>     /* access to dense SUNMatrix            */
-#include <sunlinsol/sunlinsol_dense.h>     /* access to dense SUNLinearSolver      */
-#include <sundials/sundials_types.h>       /* definition of type realtype          */
-#include <sundials/sundials_math.h>
-=======
 #include <arkode/arkode.h>
->>>>>>> 394e2df1
 
 /* Check function return value...
     opt == 0 means SUNDIALS function allocates memory so check if
